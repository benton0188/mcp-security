# Copyright 2025 Google LLC
#
# Licensed under the Apache License, Version 2.0 (the "License");
# you may not use this file except in compliance with the License.
# You may obtain a copy of the License at
#
#      https://www.apache.org/licenses/LICENSE-2.0
#
# Unless required by applicable law or agreed to in writing, software
# distributed under the License is distributed on an "AS IS" BASIS,
# WITHOUT WARRANTIES OR CONDITIONS OF ANY KIND, either express or implied.
# See the License for the specific language governing permissions and
# limitations under the License.
from google.adk.agents.llm_agent import LlmAgent
from google.adk.tools.mcp_tool.mcp_toolset import MCPToolset, StdioServerParameters
import os
import logging
from contextlib import AsyncExitStack

logging.basicConfig(
    level=logging.INFO)


if os.environ.get("MINIMAL_LOGGING","N") == "Y":
  root_logger = logging.getLogger()
  root_logger.setLevel(logging.ERROR)



async def get_all_tools():
  """Get Tools from All MCP servers"""
  logging.info("Attempting to connect to MCP servers...")
  secops_tools = []
  gti_tools = []
  secops_soar_tools = []
<<<<<<< HEAD
  scc_tools = []  # Initialize scc_tools
  exit_stack = None
=======
  exit_stack = AsyncExitStack()
>>>>>>> 373c18dc
  uv_dir_prefix="../server"
  env_file_path = "../../../run-with-google-adk/google-mcp-security-agent/.env"

  if os.environ.get("REMOTE_RUN","N") == "Y":
    env_file_path="/tmp/.env"
    uv_dir_prefix="./server"

  logging.info(f"Using Env File Path - {env_file_path}, Current directory is - {os.getcwd()}")

  if os.environ.get("LOAD_SECOPS_MCP") == "Y":
    secops_tools, exit_stack = await MCPToolset.from_server(
            connection_params=StdioServerParameters(
                command='uv',
                args=["--directory",
                        uv_dir_prefix + "/secops/secops_mcp",
                        "run",
                        "--env-file",
                        env_file_path,
                        "server.py"
                    ],
                )
    )

  if os.environ.get("LOAD_GTI_MCP") == "Y":
    gti_tools, exit_stack = await MCPToolset.from_server(
            connection_params=StdioServerParameters(
                command='uv',
                args=[ "--directory",
                        uv_dir_prefix + "/gti/gti_mcp",
                        "run",
                        "--env-file",
                        env_file_path,
                        "server.py"
                    ],
                ),async_exit_stack=exit_stack
    )  

  if os.environ.get("LOAD_SECOPS_SOAR_MCP") == "Y":
    secops_soar_tools, exit_stack = await MCPToolset.from_server(
            connection_params=StdioServerParameters(
                command='uv',
                args=["--directory",
                        uv_dir_prefix + "/secops-soar/secops_soar_mcp",
                        "run",
                        "--env-file",
                        env_file_path,
                        "server.py",
                        "--integrations",
                        "CSV,OKTA"
                    ],
                ),async_exit_stack=exit_stack
    )  

  if os.environ.get("LOAD_SCC_MCP") == "Y":
    scc_tools, exit_stack = await MCPToolset.from_server(
            connection_params=StdioServerParameters(
                command='uv',
                args=[ "--directory",
                        uv_dir_prefix + "/scc/",
                        "run",
                        "scc_mcp.py"
                    ],
                ),async_exit_stack=exit_stack
    )  


  logging.info("MCP Toolsets created successfully.")
  return secops_tools+gti_tools+secops_soar_tools+scc_tools, exit_stack

def make_tools_gemini_compatible(tools):
  """
  This function makes the schema compatible with Gemini/Vertex AI API
  It is only needed when API used is Gemini and model is other than 2.5 models
  It is however needed for ALL models when API used is VertexAI
  """
  for tool in tools:
    for key in tool.mcp_tool.inputSchema.keys():
      if key == "properties":
          for prop_name in tool.mcp_tool.inputSchema["properties"].keys():
            if "anyOf" in tool.mcp_tool.inputSchema["properties"][prop_name].keys():
              if (tool.mcp_tool.inputSchema["properties"][prop_name]["anyOf"][0]["type"] == "array"):
                tool.mcp_tool.inputSchema["properties"][prop_name]["type"] = tool.mcp_tool.inputSchema["properties"][prop_name]["anyOf"][0]["items"]["type"]
              else:
                 tool.mcp_tool.inputSchema["properties"][prop_name]["type"] = tool.mcp_tool.inputSchema["properties"][prop_name]["anyOf"][0]["type"] 
              tool.mcp_tool.inputSchema["properties"][prop_name].pop("anyOf")

  return tools

async def create_agent():
  """Gets tools from MCP Server."""
  tools, exit_stack = await get_all_tools()

  # Adding Gemini compatibility for non 2.5 models.
  # Vertex AI does not support anyOf schema type.
  # GenAI API supoprts it for models version >= 2.5
  # If you plan to use Gemini API - Models list - https://ai.google.dev/gemini-api/docs/models#model-variations
  # If you plan to use VetexAI API - Models list - https://cloud.google.com/vertex-ai/generative-ai/docs/models
  model_version = os.environ.get("GOOGLE_MODEL").split("-")[1]
  if float(model_version) < 2.5 or os.environ.get("GOOGLE_GENAI_USE_VERTEXAI").upper() == "TRUE": 
    logging.error(f"Model - {os.environ.get('GOOGLE_MODEL')} needs Gemini compatible tools, updating schema ...")
    tools = make_tools_gemini_compatible(tools)     
  else:
    logging.info(f"Model - {os.environ.get('GOOGLE_MODEL')} does not need updating schema") 

  agent = LlmAgent(
      model=os.environ.get("GOOGLE_MODEL"), 
      name='google_security_assistant',
      instruction=os.environ.get("DEFAULT_PROMPT"),
      tools=tools 
  )
  return agent, exit_stack


root_agent = create_agent()<|MERGE_RESOLUTION|>--- conflicted
+++ resolved
@@ -33,12 +33,8 @@
   secops_tools = []
   gti_tools = []
   secops_soar_tools = []
-<<<<<<< HEAD
   scc_tools = []  # Initialize scc_tools
-  exit_stack = None
-=======
   exit_stack = AsyncExitStack()
->>>>>>> 373c18dc
   uv_dir_prefix="../server"
   env_file_path = "../../../run-with-google-adk/google-mcp-security-agent/.env"
 
