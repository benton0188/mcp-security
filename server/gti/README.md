# Google Threat Intelligence MCP Server

This is an MCP (Model Context Protocol) server for interacting with Google's
Threat Intelligence suite.
[MCP Info](https://modelcontextprotocol.io/introduction)

## Features

### Collections (Threats)

- **`get_collection_report(id)`**: Retrieves a specific collection report by its ID (e.g., `report--<hash>`, `threat-actor--<hash>`).
- **`get_entities_related_to_a_collection(id, relationship_name)`**: Gets related entities (domains, files, IPs, URLs, other collections) for a given collection ID.
- **`search_threats(query, limit=10, order_by="relevance-")`**: Performs a general search for threats (collections) using GTI query syntax.
- **`search_campaigns(query, limit=10, order_by="relevance-")`**: Searches specifically for collections of type `campaign`.
- **`search_threat_actors(query, limit=10, order_by="relevance-")`**: Searches specifically for collections of type `threat-actor`.
- **`search_malware_families(query, limit=10, order_by="relevance-")`**: Searches specifically for collections of type `malware-family`.
- **`search_software_toolkits(query, limit=10, order_by="relevance-")`**: Searches specifically for collections of type `software-toolkit`.
- **`search_threat_reports(query, limit=10, order_by="relevance-")`**: Searches specifically for collections of type `report`.
- **`search_vulnerabilities(query, limit=10, order_by="relevance-")`**: Searches specifically for collections of type `vulnerability`.
- **`get_collection_timeline_events(id)`**: Retrieves curated timeline events for a collection.

### Files

- **`get_file_report(hash)`**: Retrieves a comprehensive analysis report for a file based on its MD5, SHA1, or SHA256 hash.
- **`get_entities_related_to_a_file(hash, relationship_name)`**: Gets related entities (domains, IPs, URLs, behaviours, etc.) for a given file hash.
- **`get_file_behavior_report(file_behaviour_id)`**: Retrieves a specific sandbox behavior report for a file.
- **`get_file_behavior_summary(hash)`**: Retrieves a summary of all sandbox behavior reports for a file hash.

### Intelligence Search

- **`search_iocs(query, limit=10, order_by="last_submission_date-")`**: Searches for Indicators of Compromise (files, URLs, domains, IPs) using advanced GTI query syntax.

### Network Locations (Domains & IPs)

- **`get_domain_report(domain)`**: Retrieves a comprehensive analysis report for a domain.
- **`get_entities_related_to_a_domain(domain, relationship_name)`**: Gets related entities for a given domain.
- **`get_ip_address_report(ip_address)`**: Retrieves a comprehensive analysis report for an IPv4 or IPv6 address.
- **`get_entities_related_to_an_ip_address(ip_address, relationship_name)`**: Gets related entities for a given IP address.

### URLs

- **`get_url_report(url)`**: Retrieves a comprehensive analysis report for a URL.
- **`get_entities_related_to_an_url(url, relationship_name)`**: Gets related entities for a given URL.

<<<<<<< HEAD
### Hunting

- **`get_hunting_ruleset`**: Get a Hunting Ruleset object from Google Threat Intelligence
- **`get_entities_related_to_a_hunting_ruleset`**:  Retrieve entities related to the the given Hunting Ruleset.
=======
### Threat Profiles

- **`list_threat_profiles`**: List your Threat Profiles at Google Threat Intelligence.
- **`get_threat_profile(profile_id)`**: Get Threat Profile object.
- **`get_threat_profile_recommendations(profile_id)`**: Returns the list of objects associated to the given Threat Profile.
- **`get_threat_profile_associations_timeline(profile_id)`**: Retrieves the associations timeline for the given Threat Profile.
>>>>>>> 373c18dc

## Configuration

### MCP Server Configuration

Add the following configuration to your MCP client's settings file:

```json
{
  "mcpServers": {
    "gti": {
      "command": "uv",
      "args": [
        "--env-file=/path/to/your/env",
        "--directory",
        "/path/to/the/repo/server/gti/gti_mcp",
        "run",
        "server.py"
      ],
      "env": {
        "VT_APIKEY": "${VT_APIKEY}"
      },
      "disabled": false,
      "autoApprove": []
    }
  }
}
```

### Environment Variable Setup

Set up the `VT_APIKEY` environment variable in your system:

**For macOS/Linux:**
```bash
export VT_APIKEY="your-vt-api-key"
```
   
**For Windows PowerShell:**
```powershell
$Env:VT_APIKEY = "your-vt-api-key"
```

## License

Apache 2.0

## Development

The project is structured as follows:

- `gti_mcp/server.py`: Main MCP server implementation
- `gti_mcp/utils.py`: Utils to consume VirusTotal API using vt-py library.
- `gti_mcp/tools/`: Folder containing tools.<|MERGE_RESOLUTION|>--- conflicted
+++ resolved
@@ -42,19 +42,17 @@
 - **`get_url_report(url)`**: Retrieves a comprehensive analysis report for a URL.
 - **`get_entities_related_to_an_url(url, relationship_name)`**: Gets related entities for a given URL.
 
-<<<<<<< HEAD
 ### Hunting
 
 - **`get_hunting_ruleset`**: Get a Hunting Ruleset object from Google Threat Intelligence
 - **`get_entities_related_to_a_hunting_ruleset`**:  Retrieve entities related to the the given Hunting Ruleset.
-=======
+
 ### Threat Profiles
 
 - **`list_threat_profiles`**: List your Threat Profiles at Google Threat Intelligence.
 - **`get_threat_profile(profile_id)`**: Get Threat Profile object.
 - **`get_threat_profile_recommendations(profile_id)`**: Returns the list of objects associated to the given Threat Profile.
 - **`get_threat_profile_associations_timeline(profile_id)`**: Retrieves the associations timeline for the given Threat Profile.
->>>>>>> 373c18dc
 
 ## Configuration
 
